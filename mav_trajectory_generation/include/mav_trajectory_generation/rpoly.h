--- conflicted
+++ resolved
@@ -51,28 +51,6 @@
 bool findRootsJenkinsTraub(const Eigen::VectorXd& coefficients_increasing,
                            Eigen::VectorXcd* roots);
 
-<<<<<<< HEAD
-// Delete trailing zeros from a vector. Returns false if all zero.
-inline bool removeTrailingZeros(Eigen::VectorXd* coeffs) {
-  // Check if vector has all zero coefficients:
-  if (!((coeffs->array() != 0.0).any())) {
-    return false;
-  }
-
-  // Remove trailing zero-coefficients:
-  size_t last_non_zero_coefficient = 0;
-  for (size_t i = coeffs->size() - 1; i != -1; i--) {
-    if ((*coeffs)[i] != 0.0) {
-      last_non_zero_coefficient = i;
-      break;
-    }
-  }
-  coeffs->conservativeResize(last_non_zero_coefficient + 1);
-  return true;
-}
-
-=======
->>>>>>> b64c9d89
 // Finds the roots of a polynomial with real coefficients, using the
 // Jenkins-Traub method. Convenience method.
 Eigen::VectorXcd findRootsJenkinsTraub(
