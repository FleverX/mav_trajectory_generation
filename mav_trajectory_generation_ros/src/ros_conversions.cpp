--- conflicted
+++ resolved
@@ -23,12 +23,8 @@
 namespace mav_trajectory_generation {
 
 bool trajectoryToPolynomialTrajectoryMsg(
-<<<<<<< HEAD
-    const Trajectory& trajectory, mav_planning_msgs::PolynomialTrajectory4D* msg) {
-=======
     const Trajectory& trajectory,
     mav_planning_msgs::PolynomialTrajectory4D* msg) {
->>>>>>> 67696af3
   CHECK_NOTNULL(msg);
   msg->segments.clear();
 
@@ -59,12 +55,8 @@
     eigen_segment.num_coeffs = segment.N();
     eigen_segment.segment_time_ns = segment.getTimeNSec();
 
-<<<<<<< HEAD
-    mav_planning_msgs::polynomialSegmentMsgFromEigen(eigen_segment, &segment_msg);
-=======
     mav_planning_msgs::polynomialSegmentMsgFromEigen(eigen_segment,
                                                      &segment_msg);
->>>>>>> 67696af3
     msg->segments.push_back(segment_msg);
   }
 
@@ -74,17 +66,11 @@
 
 // Converts a ROS polynomial trajectory msg into a Trajectory.
 bool polynomialTrajectoryMsgToTrajectory(
-<<<<<<< HEAD
-    const mav_planning_msgs::PolynomialTrajectory4D& msg, Trajectory* trajectory) {
-  mav_planning_msgs::EigenPolynomialTrajectory eigen_trajectory_msg;
-  mav_planning_msgs::eigenPolynomialTrajectoryFromMsg(msg, &eigen_trajectory_msg);
-=======
     const mav_planning_msgs::PolynomialTrajectory4D& msg,
     Trajectory* trajectory) {
   mav_planning_msgs::EigenPolynomialTrajectory eigen_trajectory_msg;
   mav_planning_msgs::eigenPolynomialTrajectoryFromMsg(msg,
                                                       &eigen_trajectory_msg);
->>>>>>> 67696af3
   // TODO(helenol): maybe add more error checking here.
   Segment::Vector segment_vector;
   for (const mav_planning_msgs::EigenPolynomialSegment& msg_segment :
