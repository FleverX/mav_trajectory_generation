/*
 * Copyright (c) 2016, Markus Achtelik, ASL, ETH Zurich, Switzerland
 *
 * Licensed under the Apache License, Version 2.0 (the "License");
 * you may not use this file except in compliance with the License.
 * You may obtain a copy of the License at
 *
 * http://www.apache.org/licenses/LICENSE-2.0
 *
 * Unless required by applicable law or agreed to in writing, software
 * distributed under the License is distributed on an "AS IS" BASIS,
 * WITHOUT WARRANTIES OR CONDITIONS OF ANY KIND, either express or implied.
 * See the License for the specific language governing permissions and
 * limitations under the License.
 */

#include "mav_visualization/leica_marker.h"

namespace mav_visualization {

LeicaMarker::LeicaMarker() { createLeica(); }

void LeicaMarker::createLeica() {
  visualization_msgs::Marker marker;
  const double tripod_height = 1.35;
  const double head_height = 0.3;

  // make rotors
  marker.type = visualization_msgs::Marker::CYLINDER;
  marker.scale.x = 0.02;
  marker.scale.y = 0.02;
  marker.scale.z = 1.35 / cos(15.0 / 180.0 * M_PI);
  marker.color.r = 1;
  marker.color.g = 1;
  marker.color.b = 0.0;
  marker.color.a = 1;
  marker.id = 0;

  marker.pose.position.z = -(tripod_height + head_height) / 2.0;

  // rotate by 15 deg around y: q= 0.9914 0.1305 0 0
  marker.pose.orientation.w = 0.9914;
  marker.pose.orientation.x = 0;
  marker.pose.orientation.y = -0.1305;
  marker.pose.orientation.z = 0;

  marker.pose.position.x = 0.2;
  marker.pose.position.y = 0;
  markers_.push_back(marker);
  ++marker.id;
  markers_.push_back(marker);

<<<<<<< HEAD
  // Rotate by 15 deg around y and 120 deg around z: q=0.4957   0.1130    -0.0653    0.8586
=======
  // rotate by 15 deg around y and 120 deg around z: q=0.4957   0.1130
  // -0.0653    0.8586
>>>>>>> 1f6ebf86
  marker.pose.orientation.w = 0.4957;
  marker.pose.orientation.x = 0.1130;
  marker.pose.orientation.y = -0.0653;
  marker.pose.orientation.z = 0.8586;

  marker.pose.position.x = -0.1;
  marker.pose.position.y = 0.17;
  markers_.push_back(marker);
  ++marker.id;
  markers_.push_back(marker);

<<<<<<< HEAD
  // Rotate by 15 deg around y and -120 deg around z: q=-0.4957   0.1130   0.0653    0.8586
=======
  // rotate by 15 deg around y and -120 deg around z: q=-0.4957   0.1130
  // 0.0653    0.8586
>>>>>>> 1f6ebf86
  marker.pose.orientation.w = -0.4957;
  marker.pose.orientation.x = 0.1130;
  marker.pose.orientation.y = 0.0653;
  marker.pose.orientation.z = 0.8586;

  marker.pose.position.x = -0.10;
  marker.pose.position.y = -0.17;
  ++marker.id;
  markers_.push_back(marker);

  // leica head
  marker.scale.x = 0.2;
  marker.scale.y = 0.2;
  marker.scale.z = head_height;
  marker.color.r = 0.5;
  marker.color.g = 0.5;
  marker.color.b = 0.5;
  marker.color.a = 1;
  marker.pose.orientation.w = 1;
  marker.pose.orientation.x = 0;
  marker.pose.orientation.y = 0;
  marker.pose.orientation.z = 0;

  marker.pose.position.x = 0;
  marker.pose.position.y = 0;
  marker.pose.position.z = 0;
  ++marker.id;
  markers_.push_back(marker);
}

}  // namespace mav_visualization<|MERGE_RESOLUTION|>--- conflicted
+++ resolved
@@ -50,12 +50,8 @@
   ++marker.id;
   markers_.push_back(marker);
 
-<<<<<<< HEAD
-  // Rotate by 15 deg around y and 120 deg around z: q=0.4957   0.1130    -0.0653    0.8586
-=======
   // rotate by 15 deg around y and 120 deg around z: q=0.4957   0.1130
   // -0.0653    0.8586
->>>>>>> 1f6ebf86
   marker.pose.orientation.w = 0.4957;
   marker.pose.orientation.x = 0.1130;
   marker.pose.orientation.y = -0.0653;
@@ -67,12 +63,8 @@
   ++marker.id;
   markers_.push_back(marker);
 
-<<<<<<< HEAD
-  // Rotate by 15 deg around y and -120 deg around z: q=-0.4957   0.1130   0.0653    0.8586
-=======
   // rotate by 15 deg around y and -120 deg around z: q=-0.4957   0.1130
   // 0.0653    0.8586
->>>>>>> 1f6ebf86
   marker.pose.orientation.w = -0.4957;
   marker.pose.orientation.x = 0.1130;
   marker.pose.orientation.y = 0.0653;
